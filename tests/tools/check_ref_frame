#!/usr/bin/perl

use strict;
use warnings;

use Getopt::Long;

use ForceField::Parameters;
use LinearAlgebra qw( create_ref_frame
                      find_euler_angles
                      mult_matrix_product
                      normalize
                      vector_cross
                      vector_length
                      translation
                      x_axis_rotation
                      y_axis_rotation
                      z_axis_rotation );
use Measure qw( bond_length
                bond_angle );
use PDBxParser qw( extract
                   filter_new
                   obtain_atom_site );

#
# Unit test: LinearAlgebra::create_ref_frame
#            LinearAlgebra::find_euler_angles.
#
# Bring molecule's local frame of reference to global and visualizes it.
#
# Example: ./check_ref_frame -t 'label_atom_id N,CA,CB' example.cif
#

my %options;
my $to_query;
my $from_query = '';
my $bond_angle_query = '';
my $dihedral_angle_query = '';
my $bond_length_query = '';

GetOptions(
    "t=s" => \$to_query,
    "f=s" => \$from_query,
    "a=s" => \$bond_angle_query,
    "d=s" => \$dihedral_angle_query,
    "l=s" => \$bond_length_query,
) or die "Error in command line argument.";

@ARGV = ( "-" ) unless @ARGV;

my $parameters = Parameters->new();
my $sig_figs_max = $parameters->{'_[local]_constants'}{'sig_figs_max'};
my $pi = $parameters->{'_[local]_constants'}{'pi'};

$bond_angle_query =~ s/ //g;
$dihedral_angle_query =~ s/ //g;
$bond_length_query =~ s/ //g;

my ( $to_bond_angle, $from_bond_angle ) = split /;/, $bond_angle_query;
my ( $to_dihedral_angle, $from_dihedral_angle ) = split /;/, $dihedral_angle_query;
my ( $to_bond_length, $from_bond_length ) = split /;/, $bond_length_query;

$to_bond_angle //= 0.0;
$to_dihedral_angle //= 0.0;
$to_bond_length //= 0.0;
$from_bond_angle //= 0.0;
$from_dihedral_angle //= 0.0;
$from_bond_length //= 0.0;

foreach my $pdbx_file ( @ARGV ) {
    my $atom_site = obtain_atom_site( $pdbx_file );

    # Defines starting reference frame.
    my @from_mid_atom_coord =  ( 0.0, 0.0, 0.0 );
    my @from_up_atom_coord = ( 0.0, 0.0, 1.0 );
    my @from_side_atom_coord = ( 1.0, 0.0, 0.0 );

    if( $from_query ) {
        my %from_atom_specifier = ();
        foreach ( split '&', $from_query ) {
            my ( $label, $data ) = split ' ', $_;
            $from_atom_specifier{$label} = [ split ',', $data ];
        }

        my $from_atom_data =
            extract( filter_new( $atom_site,
                                 { 'include' => \%from_atom_specifier } ),
                     { 'data' => [ 'Cartn_x', 'Cartn_y', 'Cartn_z' ] } );

        @from_mid_atom_coord =  ( $from_atom_data->[1][0],
                                  $from_atom_data->[1][1],
                                  $from_atom_data->[1][2] );
        @from_up_atom_coord =   ( $from_atom_data->[2][0],
                                  $from_atom_data->[2][1],
                                  $from_atom_data->[2][2] );
        @from_side_atom_coord = ( $from_atom_data->[0][0],
                                  $from_atom_data->[0][1],
                                  $from_atom_data->[0][2] );
    }

    # Selects atom's data for further analysis.
    my %to_atom_specifier = ();
    foreach ( split '&', $to_query ) {
        my ( $label, $data ) = split ' ', $_;
        $to_atom_specifier{$label} = [ split ',', $data ];
    }

    my $to_atom_data =
        extract( filter_new( $atom_site, { 'include' => \%to_atom_specifier } ),
                 { 'data' => [ 'Cartn_x', 'Cartn_y', 'Cartn_z' ] } );

    # Finds Euler angles and makes rotational matrices.
    my @to_mid_atom_coord =  ( $to_atom_data->[1][0],
                               $to_atom_data->[1][1],
                               $to_atom_data->[1][2] );
    my @to_up_atom_coord =   ( $to_atom_data->[2][0],
                               $to_atom_data->[2][1],
                               $to_atom_data->[2][2] );
    my @to_side_atom_coord = ( $to_atom_data->[0][0],
                               $to_atom_data->[0][1],
                               $to_atom_data->[0][2] );

    print( "data \"model\"\n" );
    print( scalar( keys %{ $atom_site } ) + 4, "\n" );
    print( "testing\n" );

    for my $atom_id ( sort { $a <=> $b } keys %{ $atom_site } ) {
        my @atom_data = ( $atom_site->{$atom_id}{'type_symbol'},
                          $atom_site->{$atom_id}{'Cartn_x'},
                          $atom_site->{$atom_id}{'Cartn_y'},
                          $atom_site->{$atom_id}{'Cartn_z'} );
        my $atom_name = $atom_data[0];
        my @atom_coord = ( [ $atom_data[1] ],
                           [ $atom_data[2] ],
                           [ $atom_data[3] ] );
        printf( "%s $sig_figs_max $sig_figs_max $sig_figs_max\n",
                $atom_name,
                $atom_coord[0][0],
                $atom_coord[1][0],
                $atom_coord[2][0] );
    }

    my $from_local_ref_frame =
        create_ref_frame( \@from_mid_atom_coord,
                          \@from_up_atom_coord,
                          \@from_side_atom_coord );
    my $to_local_ref_frame =
        create_ref_frame( \@to_mid_atom_coord,
                          \@to_up_atom_coord,
                          \@to_side_atom_coord );

    my @origin_coord = ( [ $from_mid_atom_coord[0] ],
                         [ $from_mid_atom_coord[1] ],
                         [ $from_mid_atom_coord[2] ],
                         [ 1 ] );
    my @x_axis_coord = ( [ $from_mid_atom_coord[0] + $from_local_ref_frame->[0][0] ],
                         [ $from_mid_atom_coord[1] + $from_local_ref_frame->[0][1] ],
                         [ $from_mid_atom_coord[2] + $from_local_ref_frame->[0][2] ],
                         [ 1 ] );
    my @y_axis_coord = ( [ $from_mid_atom_coord[0] + $from_local_ref_frame->[1][0] ],
                         [ $from_mid_atom_coord[1] + $from_local_ref_frame->[1][1] ],
                         [ $from_mid_atom_coord[2] + $from_local_ref_frame->[1][2] ],
                         [ 1 ] );
    my @z_axis_coord = ( [ $from_mid_atom_coord[0] + $from_local_ref_frame->[2][0] ],
                         [ $from_mid_atom_coord[1] + $from_local_ref_frame->[2][1] ],
                         [ $from_mid_atom_coord[2] + $from_local_ref_frame->[2][2] ],
                         [ 1 ] );

    @origin_coord =
        @{ transform_coord(
               $parameters,
               \@origin_coord,
               \@from_mid_atom_coord, \@to_mid_atom_coord,
               $from_local_ref_frame, $to_local_ref_frame,
               $from_bond_angle, $from_dihedral_angle, $from_bond_length,
               $to_bond_angle, $to_dihedral_angle, $to_bond_length )->[0] };
    @x_axis_coord =
        @{ transform_coord(
               $parameters,
               \@x_axis_coord,
               \@from_mid_atom_coord, \@to_mid_atom_coord,
               $from_local_ref_frame, $to_local_ref_frame,
               $from_bond_angle, $from_dihedral_angle, $from_bond_length,
               $to_bond_angle, $to_dihedral_angle, $to_bond_length )->[0] };
    @y_axis_coord =
        @{ transform_coord(
               $parameters,
               \@y_axis_coord,
               \@from_mid_atom_coord, \@to_mid_atom_coord,
               $from_local_ref_frame, $to_local_ref_frame,
               $from_bond_angle, $from_dihedral_angle, $from_bond_length,
               $to_bond_angle, $to_dihedral_angle, $to_bond_length )->[0] };
    @z_axis_coord =
        @{ transform_coord(
               $parameters,
               \@z_axis_coord,
               \@from_mid_atom_coord, \@to_mid_atom_coord,
               $from_local_ref_frame, $to_local_ref_frame,
               $from_bond_angle, $from_dihedral_angle, $from_bond_length,
               $to_bond_angle, $to_dihedral_angle, $to_bond_length )->[0] };

    # Draws atoms on the end of axes.
    print( "X $origin_coord[0][0] $origin_coord[1][0] $origin_coord[2][0]\n" .
           "X $x_axis_coord[0][0] $x_axis_coord[1][0] $x_axis_coord[2][0]\n" .
           "X $y_axis_coord[0][0] $y_axis_coord[1][0] $y_axis_coord[2][0]\n" .
           "X $z_axis_coord[0][0] $z_axis_coord[1][0] $z_axis_coord[2][0]\n" );

    print( "end \"model\"\n" );

    # Draws global axes.
    print( "draw global_x_axis arrow "
           . "{$origin_coord[0][0] $origin_coord[1][0] $origin_coord[2][0]} "
           . "{$x_axis_coord[0][0] $x_axis_coord[1][0] $x_axis_coord[2][0]}\n" );
    print( "draw global_y_axis arrow "
           . "{$origin_coord[0][0] $origin_coord[1][0] $origin_coord[2][0]} "
           . "{$y_axis_coord[0][0] $y_axis_coord[1][0] $y_axis_coord[2][0]}\n" );
    print( "draw global_z_axis arrow "
           . "{$origin_coord[0][0] $origin_coord[1][0] $origin_coord[2][0]} "
           . "{$z_axis_coord[0][0] $z_axis_coord[1][0] $z_axis_coord[2][0]}\n" );

    # Colors axes.
    print( "color \$global_x_axis red\n" );
    print( "color \$global_y_axis green\n" );
    print( "color \$global_z_axis blue\n" );
}

sub transform_coord
{
    my ( $parameters, $atom_coord,
         $from_mid_atom_coord, $to_mid_atom_coord,
         $from_local_ref_frame, $to_local_ref_frame,
         $from_bond_angle, $from_dihedral_angle, $from_bond_length,
         $to_bond_angle, $to_dihedral_angle, $to_bond_length ) = @_;

    my $pi = $parameters->{'_[local]_constants'}{'pi'};
    my $epsilon = $parameters->{'_[local]_constants'}{'epsilon'};

    my ( $from_alpha, $from_beta, $from_gamma ) =
        @{ find_euler_angles( $parameters,
                              $from_mid_atom_coord,
                              $from_local_ref_frame->[2],
                              $from_local_ref_frame->[1] ) };
    my ( $to_alpha, $to_beta, $to_gamma ) =
        @{ find_euler_angles( $parameters,
                              $to_mid_atom_coord,
                              $to_local_ref_frame->[2],
                              $to_local_ref_frame->[1] ) };

    my ( $cn_start, $cn_end ) =
        common_normal( $from_mid_atom_coord,
                       $from_local_ref_frame->[2],
                       $to_mid_atom_coord,
                       $to_local_ref_frame->[2] );

    my $r_y = - bond_length( [ $cn_start, $cn_end ] );
    my $r_z = - bond_length( [ $cn_end, $to_mid_atom_coord ] );
    my $r_x = - $r_z;

    my $theta_y =
        bond_angle( [ [ $cn_end->[0] + $from_local_ref_frame->[2][0],
                        $cn_end->[1] + $from_local_ref_frame->[2][1],
                        $cn_end->[2] + $from_local_ref_frame->[2][2] ],
                      $cn_end,
                      [ $to_mid_atom_coord->[0] + $to_local_ref_frame->[2][0],
                        $to_mid_atom_coord->[1] + $to_local_ref_frame->[2][1],
                        $to_mid_atom_coord->[2] + $to_local_ref_frame->[2][2] ] ] );
    my $theta_z =
        - bond_angle( [ [ $cn_start->[0] + $from_local_ref_frame->[0][0],
                          $cn_start->[1] + $from_local_ref_frame->[0][1],
                          $cn_start->[2] + $from_local_ref_frame->[0][2] ],
                        $cn_start,
                        $cn_end ] );

    my $sin_theta_y = sin( $theta_y );
    my $cos_theta_y = cos( $theta_y );
    my $cos_theta_z = cos( $theta_z );
    my $sin_theta_z = sin( $theta_z );

    # Homogeneous transformation:
    # H = Rot_{x,\alpha} \cdot Trans_{x,a} \cdot Rot_{z,\theta}
    my @transformed_atom_coord =
        @{ mult_matrix_product(
<<<<<<< HEAD
               [ # z_axis_rotation( - $theta ),
                 # translation( 0.0, 0.0, - $d ),
                 # translation( 0.0, $a, 0.0 ),
                 # y_axis_rotation( $alpha ),
=======
               [ [ [ $cos_theta_z * $cos_theta_y,
                     - $sin_theta_z,
                     $cos_theta_z * $sin_theta_y,
                     $r_x * $cos_theta_z - $r_y * $sin_theta_z ],
                   [ $sin_theta_z * $cos_theta_y,
                     $cos_theta_z,
                     $sin_theta_z * $sin_theta_y,
                     $r_x * $sin_theta_z + $r_y * $cos_theta_z ],
                   [ - $sin_theta_y,
                     0.0,
                     $cos_theta_y,
                     $r_z ],
                   [ 0.0,
                     0.0,
                     0.0,
                     1.0 ] ],
>>>>>>> 346d5eed
                 $atom_coord ] ) };
    return \@transformed_atom_coord;
}

# We are trying to find a vector that is perpendicular to both A and B
# vectors.

sub common_normal
{
    my ( $A_0, $A, $B_0, $B ) = @_;

    # In order to get DH parameters the system of equations has to be solved in
    # order to get common normal vector.
    #
    # A_i = A_0 + a * A
    # B_i = B_0 + b * B
    # A * (B_i - A_i) = 0
    # B * (B_i - A_i) = 0
    #

    # Precalculating parameters for efficiency.
    my $dot_A_B = $A->[0] * $B->[0] + $A->[1] * $B->[1] + $A->[2] * $B->[2];
    my $beta = ( $A->[0]**2 + $A->[1]**2 + $A->[2]**2 ) / $dot_A_B;
    my $gamma = ( $A->[0] * $A_0->[0] - $A->[0] * $B_0->[0] +
                  $A->[1] * $A_0->[1] - $A->[1] * $B_0->[1] +
                  $A->[2] * $A_0->[2] - $A->[2] * $B_0->[2] ) / $dot_A_B;

    my $a =
        ( - $B->[0] * $B_0->[0] - $gamma * ( $B->[0]**2 ) + $B->[0] * $A_0->[0] -
            $B->[1] * $B_0->[1] - $gamma * ( $B->[1]**2 ) + $B->[1] * $A_0->[1] -
            $B->[2] * $B_0->[2] - $gamma * ( $B->[2]**2 ) + $B->[2] * $A_0->[2] ) /
        ( $beta * ( $B->[0]**2 ) - $B->[0] * $A->[0] +
          $beta * ( $B->[1]**2 ) - $B->[1] * $A->[1] +
          $beta * ( $B->[2]**2 ) - $B->[2] * $A->[2] );
    my $b = $a * $beta + $gamma;

    my $A_i = [ $A_0->[0] + $a * $A->[0],
                $A_0->[1] + $a * $A->[1],
                $A_0->[2] + $a * $A->[2] ];
    my $B_i = [ $B_0->[0] + $b * $B->[0],
                $B_0->[1] + $b * $B->[1],
                $B_0->[2] + $b * $B->[2] ];

    return $A_i, $B_i;
}<|MERGE_RESOLUTION|>--- conflicted
+++ resolved
@@ -271,38 +271,14 @@
                         $cn_start,
                         $cn_end ] );
 
-    my $sin_theta_y = sin( $theta_y );
-    my $cos_theta_y = cos( $theta_y );
-    my $cos_theta_z = cos( $theta_z );
-    my $sin_theta_z = sin( $theta_z );
-
     # Homogeneous transformation:
     # H = Rot_{x,\alpha} \cdot Trans_{x,a} \cdot Rot_{z,\theta}
     my @transformed_atom_coord =
         @{ mult_matrix_product(
-<<<<<<< HEAD
                [ # z_axis_rotation( - $theta ),
                  # translation( 0.0, 0.0, - $d ),
                  # translation( 0.0, $a, 0.0 ),
                  # y_axis_rotation( $alpha ),
-=======
-               [ [ [ $cos_theta_z * $cos_theta_y,
-                     - $sin_theta_z,
-                     $cos_theta_z * $sin_theta_y,
-                     $r_x * $cos_theta_z - $r_y * $sin_theta_z ],
-                   [ $sin_theta_z * $cos_theta_y,
-                     $cos_theta_z,
-                     $sin_theta_z * $sin_theta_y,
-                     $r_x * $sin_theta_z + $r_y * $cos_theta_z ],
-                   [ - $sin_theta_y,
-                     0.0,
-                     $cos_theta_y,
-                     $r_z ],
-                   [ 0.0,
-                     0.0,
-                     0.0,
-                     1.0 ] ],
->>>>>>> 346d5eed
                  $atom_coord ] ) };
     return \@transformed_atom_coord;
 }
