# Environmental variables.

export PERL5LIB:=${PWD}/lib:${PERL5LIB}
export PATH:=${PWD}/scripts:${PATH}

all:

#
# Grammar compilation.
#

YAPP_DIR=lib/Grammar
YAPP_FILES=${wildcard ${YAPP_DIR}/*.yp}
GRAMMAR_MODULES=${YAPP_FILES:%.yp=%.pm}

${YAPP_DIR}/%.pm: ${YAPP_DIR}/%.yp
	yapp -o $@ $<

#
# Compiling CPP and linking to Perl5 with SWIG.
#

# ${CPP_DIR}/%.o: ${CPP_DIR}/%.cpp
# 	g++ -c -I${CPP_DIR} $< -o $@
# CPP_OBJS=${CPP_FILES:%.cpp=%.o}

LIB_DIR=lib
CPP_DIR=${LIB_DIR}/CPP
SWIG_FILES=${wildcard ${CPP_DIR}/*.i}
CPP_FILES=${SWIG_FILES:%.i=%.cpp}
CPP_OBJS=${SWIG_FILES:%.i=%.o}
CPP_LIBS=-lboost_regex
PM_FILES=${SWIG_FILES:%.i=%.pm}
WRAP_FILES=${SWIG_FILES:%.i=%_wrap.cxx}
WRAP_OBJS=${WRAP_FILES:%.cxx=%.o}
SHARED_OBJS=${CPP_OBJS:%.o=%.so}

# CPP_TEST_SRC=tests/src
# CPP_TEST_BIN=tests/bin
# CPP_TEST_FILES=${wildcard ${CPP_TEST_SRC}/*.cpp}
# CPP_TEST_BINS=${CPP_TEST_FILES:${CPP_TEST_SRC}/%.cpp=${CPP_TEST_BIN}/%}

.PRECIOUS: ${CPP_OBJS}

%.pm: %.i
	swig -c++ -perl $<

%_wrap.cxx: %.i
	swig -c++ -perl $<

%.o: %.cpp
	g++ -c -fPIC $< -I$$(perl -e 'use Config; print $$Config{archlib};')/CORE -o $@

%_wrap.o: %_wrap.cxx
	g++ -c -fPIC $< -I$$(perl -e 'use Config; print $$Config{archlib};')/CORE \
	    -o $@

%.so: %_wrap.o %.o
	g++ -shared $^ -L ${CPP_DIR} -o $@

.PHONY: all

<<<<<<< HEAD
all: ${GRAMMAR_MODULES} plugins | ${CPP_OBJS} ${PM_FILES} ${WRAP_OBJS} ${SHARED_OBJS}
=======
all: ${GRAMMAR_MODULES}
>>>>>>> 5d63b0e7

#
# Build rule.
#

.PHONY: build

build: all

#
# Unit tests.
#

TEST_CASES_DIR=tests/cases
TEST_OUT_DIR=tests/outputs
TEST_CASES=${sort ${wildcard ${TEST_CASES_DIR}/*.sh}}
TEST_DIFF=${TEST_CASES:${TEST_CASES_DIR}/%.sh=${TEST_OUT_DIR}/%.diff}

# Common test commands.

define can_run_test
[ ! -e ${TEST_CASES_DIR}/$*.chk ]
endef

.PHONY: test listdiff

test: ${GRAMMAR_MODULES} | ${TEST_DIFF}

check: test

listdiff:
	@-find ${TEST_OUT_DIR} -type f -name '*.diff' -size +0 | sort -u

${TEST_OUT_DIR}/%.diff: ${TEST_CASES_DIR}/%.sh ${TEST_OUT_DIR}/%.out
	@if ${can_run_test}; then \
	    ./$< | diff -a -B -w $(basename $@).out - > $@; \
	    if [ $$? -eq 0 ]; \
	    then echo "$<" \
	         | awk '{ printf "%-50s \033[1m[OK]\033[m\n",    $$1 }' \
	         | sed -e 's/ /./g'; \
	    else echo "$<" \
	         | awk '{ printf "%-50s \033[1m[ERROR]\033[m\n", $$1 }' \
	         | sed -e 's/ /./g'; \
                   cat $@; \
	    fi \
	else \
	    echo "$<" \
	        | awk '{ printf "%-50s \033[1m[SKIP]\033[m ", $$1 }' \
	        | sed -e 's/ /./g'; \
	    ${TEST_CASES_DIR}/$*.chk; \
	    touch $@; \
	fi

#
# Coverage.
#

COVERAGE_CASES_DIR=tests/coverage
COVERAGE_CASES=${TEST_CASES:${TEST_CASES_DIR}/%.sh=${COVERAGE_CASES_DIR}/%.sh}
COVERAGE_OUTS=${TEST_CASES:${TEST_CASES_DIR}/%.sh=${COVERAGE_CASES_DIR}/%.out}

.PHONY: coverage

coverage: ${COVERAGE_CASES_DIR}/cover_db/coverage.html

${COVERAGE_CASES_DIR}/cover_db/coverage.html: ${COVERAGE_OUTS}
	cover
	mv cover_db ${COVERAGE_CASES_DIR}

${COVERAGE_CASES_DIR}/%.out: ${COVERAGE_CASES_DIR}/%.sh
	./$< 2>&1 > $@ || true

${COVERAGE_CASES_DIR}/%.sh: ${TEST_CASES_DIR}/%.sh
	cp $^ $@
	sed -i '4i export PERL5OPT=-MDevel::Cover make test' $@

#
# Utilities.
#

.PHONY: clean cleanAll distclean

clean: testclean
	rm -f ${COVERAGE_CASES}
	rm -f ${COVERAGE_OUTS}
	rm -fr ${COVERAGE_CASES_DIR}/cover_db

testclean:
	rm -f ${TEST_DIFF}

cleanAll distclean: clean
<<<<<<< HEAD
	rm -f ${GRAMMAR_MODULES}
	rm -f ${PERL_MODULE}
	rm -f ${PERL_FORCE_FIELD_MODULE}
	rm -f ${CPP_OBJS}
	rm -f ${CPP_TEST_BINS}
	rm -f ${SHARED_OBJS}
	rm -f ${WRAP_FILES}
	rm -f ${WRAP_OBJS}
	rm -f ${PLUGINS_ZIP}
=======
	rm -f ${GRAMMAR_MODULES}
>>>>>>> 5d63b0e7
<|MERGE_RESOLUTION|>--- conflicted
+++ resolved
@@ -60,11 +60,7 @@
 
 .PHONY: all
 
-<<<<<<< HEAD
-all: ${GRAMMAR_MODULES} plugins | ${CPP_OBJS} ${PM_FILES} ${WRAP_OBJS} ${SHARED_OBJS}
-=======
-all: ${GRAMMAR_MODULES}
->>>>>>> 5d63b0e7
+all: ${GRAMMAR_MODULES} | ${CPP_OBJS} ${PM_FILES} ${WRAP_OBJS} ${SHARED_OBJS}
 
 #
 # Build rule.
@@ -156,7 +152,6 @@
 	rm -f ${TEST_DIFF}
 
 cleanAll distclean: clean
-<<<<<<< HEAD
 	rm -f ${GRAMMAR_MODULES}
 	rm -f ${PERL_MODULE}
 	rm -f ${PERL_FORCE_FIELD_MODULE}
@@ -164,8 +159,4 @@
 	rm -f ${CPP_TEST_BINS}
 	rm -f ${SHARED_OBJS}
 	rm -f ${WRAP_FILES}
-	rm -f ${WRAP_OBJS}
-	rm -f ${PLUGINS_ZIP}
-=======
-	rm -f ${GRAMMAR_MODULES}
->>>>>>> 5d63b0e7
+	rm -f ${WRAP_OBJS}