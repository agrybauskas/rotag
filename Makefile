--- conflicted
+++ resolved
@@ -10,21 +10,6 @@
 
 ${YAPP_DIR}/%.pm: ${YAPP_DIR}/%.yp
 	yapp -o $@ $<
-
-<<<<<<< HEAD
-#
-# Generate Perl modules.
-#
-
-LIB_DIR=lib
-TOOLS_DIR=tools
-PERL_TEMPLATE=${LIB_DIR}/Constants.pmin
-PERL_MODULE=${LIB_DIR}/Constants.pm
-
-${PERL_MODULE}: ${PERL_TEMPLATE}
-	sed 's/@PI@/'$$(${TOOLS_DIR}/calculate-pi)'/g' $^ \
-	    | sed 's/@EPSILON@/'$$(${TOOLS_DIR}/calculate-epsilon)'/g' \
-	    > $@
 
 #
 # Compiling CPP and linking to Perl5 with SWIG.
@@ -71,6 +56,20 @@
 	g++ $< -I${CPP_DIR} -o $@ ${CPP_OBJS} ${CPP_LIBS}
 
 #
+# Generate Perl modules.
+#
+
+LIB_DIR=lib
+TOOLS_DIR=tools
+PERL_TEMPLATE=${LIB_DIR}/Constants.pmin
+PERL_MODULE=${LIB_DIR}/Constants.pm
+
+${PERL_MODULE}: ${PERL_TEMPLATE}
+	sed 's/@PI@/'$$(${TOOLS_DIR}/calculate-pi)'/g' $^ \
+	    | sed 's/@EPSILON@/'$$(${TOOLS_DIR}/calculate-epsilon)'/g' \
+	    > $@
+
+#
 # Generate force field module.
 #
 
@@ -89,12 +88,7 @@
 
 .PHONY: all
 
-all: ${GRAMMAR_MODULES} ${PERL_MODULE} ${PERL_FORCE_FIELD_MODULE} | ${CPP_OBJS} ${CPP_TEST_BINS}
-=======
-.PHONY: all
-
-all: ${GRAMMAR_MODULES} plugins
->>>>>>> 1fb3a08f
+all: ${GRAMMAR_MODULES} plugins | ${CPP_OBJS} ${CPP_TEST_BINS}
 
 #
 # Instalation of dependencies.
@@ -196,11 +190,6 @@
 	rm -f ${COVERAGE_CASES}
 	rm -f ${COVERAGE_OUTS}
 	rm -fr ${COVERAGE_CASES_DIR}/cover_db
-<<<<<<< HEAD
-	rm -f ${PROFILER_CASES}
-	rm -f ${PROFILER_OUTS}
-	rm -fr ${PROFILER_CASES_DIR}/nytprof
-	rm -fr ${PROFILER_CASES_DIR}/nytprof.out
 
 cleanAll distclean: clean
 	rm -f ${GRAMMAR_MODULES}
@@ -208,15 +197,8 @@
 	rm -f ${PERL_FORCE_FIELD_MODULE}
 	rm -f ${CPP_OBJS}
 	rm -f ${CPP_TEST_BINS}
-
-# rm -f ${PM_FILES}
-# rm -f ${SHARED_OBJS}
-# rm -f ${CPP_OBJS}
-# rm -f ${WRAP_FILES}
-# rm -f ${CPP_TEST_BINS}
-=======
-
-cleanAll distclean: clean
-	rm -f ${GRAMMAR_MODULES}
-	rm -f ${PLUGINS_ZIP}
->>>>>>> 1fb3a08f
+	rm -f ${SHARED_OBJS}
+	rm -f ${CPP_OBJS}
+	rm -f ${WRAP_FILES}
+	rm -f ${CPP_TEST_BINS}
+	rm -f ${PLUGINS_ZIP}