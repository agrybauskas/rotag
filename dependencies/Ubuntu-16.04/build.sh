#!/bin/sh

sudo apt-get install -y \
     libparse-yapp-perl \
<<<<<<< HEAD
     libparallel-forkmanager-perl \
     libboost-all-dev \
     swig
=======
     libsort-naturally-perl \
     libparallel-forkmanager-perl
>>>>>>> 1fb3a08f
<|MERGE_RESOLUTION|>--- conflicted
+++ resolved
@@ -2,11 +2,7 @@
 
 sudo apt-get install -y \
      libparse-yapp-perl \
-<<<<<<< HEAD
      libparallel-forkmanager-perl \
      libboost-all-dev \
-     swig
-=======
-     libsort-naturally-perl \
-     libparallel-forkmanager-perl
->>>>>>> 1fb3a08f
+     swig \
+     libsort-naturally-perl \