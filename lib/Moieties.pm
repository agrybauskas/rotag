package Moieties;

use strict;
use warnings;

use Exporter qw( import );
our @EXPORT_OK = qw( %atoms
                     %sidechain
                     missing_atom_names
                     replace_with_moiety );

use List::Util qw( max );
use Math::Trig qw( acos );

use AlterMolecule qw( bond_torsion );
use BondParameters qw( rotatable_bonds );
use BondProperties qw( hybridization );
use ConnectAtoms qw( connect_atoms );
use ForceField::Parameters;
use PDBxParser qw( filter
                   filter_by_unique_residue_key );
use LinearAlgebra qw( mult_matrix_product
                      switch_ref_frame );
use Measure qw( bond_angle );
<<<<<<< HEAD
use PseudoAtoms qw( replace_with_rotamer );
use SidechainModels qw( rotation_translation );
=======
use SidechainModels qw( rotation_only );
>>>>>>> f37b07c5
use Version qw( $VERSION );

our $VERSION = $VERSION;

# --------------------------------- Moieties ---------------------------------- #

our %atoms = (
    'H' => {
        1 => {
            'group_PDB' => 'ATOM',
            'id' => 1,
            'type_symbol' => 'H',
            'label_alt_id' => q{.},
            'Cartn_x' => -53.464,
            'Cartn_y' => -109.890,
            'Cartn_z' => -5.544,
            'pdbx_PDB_model_num' => 1,
        },
    },
);

our %sidechains = (
    'SER' => {
        1 => {
            'group_PDB' => 'ATOM',
            'id' => 1,
            'type_symbol' => 'C',
            'label_atom_id' => 'CA',
            'label_alt_id' => q{.},
            'label_comp_id' => 'SER',
            'label_asym_id' => 'A',
            'label_entity_id' => 1,
            'label_seq_id' => q{.},
            'Cartn_x' => 0.009,
            'Cartn_y' => 0.077,
            'Cartn_z' => -0.688,
            'pdbx_PDB_model_num' => 1,
        },
        2 => {
            'group_PDB' => 'ATOM',
            'id' => 2,
            'type_symbol' => 'C',
            'label_atom_id' => 'CB',
            'label_alt_id' => q{.},
            'label_comp_id' => 'SER',
            'label_asym_id' => 'A',
            'label_entity_id' => 1,
            'label_seq_id' => q{.},
            'Cartn_x' => -0.494,
            'Cartn_y' => 0.929,
            'Cartn_z' => 0.504,
            'pdbx_PDB_model_num' => 1,
        },
        3 => {
            'group_PDB' => 'ATOM',
            'id' => 3,
            'type_symbol' => 'O',
            'label_atom_id' => 'OG',
            'label_alt_id' => q{.},
            'label_comp_id' => 'SER',
            'label_asym_id' => 'A',
            'label_entity_id' => 1,
            'label_seq_id' => q{.},
            'Cartn_x' => -0.029,
            'Cartn_y' => 0.446,
            'Cartn_z' => 1.769,
            'pdbx_PDB_model_num' => 1,
        },
    },
);

#
# Replaces selected side-chain with specified moiety (usually another
# side-chain).
# Input:
#     $atom_site - atom site data structure (see PDBxParser.pm);
#     $unique_residue_key - key that can determine unique residue
#     (see PDBxParser::unique_residue_key);
#     $moiety - moiety in atom site data structure.
# Output:
#     changes atom site by replacing side-chain with specified moiety.
#

sub replace_with_moiety
{
    my ( $parameters, $atom_site, $unique_residue_key, $moiety, $options ) = @_;

    my ( $isomer, $angles, $append_moieties, $last_atom_id ) =
        ( $options->{'isomer'},
          $options->{'angles'},
          $options->{'append_moieties'},
          $options->{'last_atom_id'}, );

    $isomer //= 'R';
    $angles //= {};
    $append_moieties //= {};
    $last_atom_id //= max( keys %{ $atom_site } );

    my $sig_figs_min = $parameters->{'_[local]_constants'}{'sig_figs_min'};
    my $pi = $parameters->{'_[local]_constants'}{'pi'};
    my $interaction_atom_names = $parameters->{'_[local]_interaction_atom_names'};

    my %all_sidechains = ( %sidechains, %{ $append_moieties } );

    # First, transformation matrix is generated that will position moiety atoms
    # to the origin of reference frame.
    my $moiety_ca_atom_coord =
        filter( { 'atom_site' => $all_sidechains{$moiety},
                  'include' => { 'label_atom_id' => [ 'CA' ] },
                  'data' => [ 'Cartn_x', 'Cartn_y', 'Cartn_z' ] } )->[0];
    my $moiety_cb_atom_coord =
        filter( { 'atom_site' => $all_sidechains{$moiety},
                  'include' => { 'label_atom_id' => [ 'CB' ] },
                  'data' => [ 'Cartn_x', 'Cartn_y', 'Cartn_z' ] } )->[0];
    my @moiety_helper_atom_coord = map { $_ + 1 } @{ $moiety_ca_atom_coord };

    my ( $moiety_transf_matrix ) =
        @{ switch_ref_frame( $parameters,
                             $moiety_ca_atom_coord,
                             $moiety_cb_atom_coord,
                             \@moiety_helper_atom_coord,
                             'local' ) };

    # Then generates transformation matrix that will align moiety atoms with
    # target atoms.
    my $residue_site =
        filter_by_unique_residue_key( $atom_site, $unique_residue_key, 1 );
    my ( $residue_id, $residue_chain, $pdbx_model, $residue_alt ) =
        split /,/smx, $unique_residue_key;

    my @sidechain_ids =
        @{ filter( { 'atom_site' => $atom_site,
                     'include' =>
                         { 'label_seq_id' => [ $residue_id ],
                           'pdbx_PDB_model_num' => [ $pdbx_model ],
                           'label_asym_id' => [ $residue_chain ] },
                     'exclude' =>
                         # TODO: make proper list of mainchain atoms.
                         { 'label_atom_id' =>
                               [ grep { $_ ne 'CB' }
                                      @{ $interaction_atom_names } ] },
                     'data' => [ 'id' ],
                     'is_list' => 1 } ) };

    my $n_atom_coord =
        filter( { 'atom_site' => $residue_site,
                  'include' => { 'label_atom_id' => [ 'N' ] },
                  'data' => [ 'Cartn_x', 'Cartn_y', 'Cartn_z' ] } )->[0];
    my $ca_atom_coord =
        filter( { 'atom_site' => $residue_site,
                  'include' => { 'label_atom_id' => [ 'CA' ] },
                  'data' => [ 'Cartn_x', 'Cartn_y', 'Cartn_z' ] } )->[0];
    my $c_atom_coord =
        filter( { 'atom_site' => $residue_site,
                  'include' => { 'label_atom_id' => [ 'C' ] },
                  'data' => [ 'Cartn_x', 'Cartn_y', 'Cartn_z' ] } )->[0];
    my $o_atom_coord =
        filter( { 'atom_site' => $residue_site,
                  'include' => { 'label_atom_id' => [ 'O' ] },
                  'data' => [ 'Cartn_x', 'Cartn_y', 'Cartn_z' ] } )->[0];

    # TODO: should be refactored, because the code is familiar to
    # PseudoAtoms::add_hydrogen().
    my $bond_angle =
        bond_angle( [ $n_atom_coord, $ca_atom_coord, $c_atom_coord ] );

    my $moiety_angle = acos( ( - 4 - 2 * cos $bond_angle ) / 10 );

    my ( $transf_matrix ) =
        @{ switch_ref_frame( $parameters,
                             $ca_atom_coord,
                             $n_atom_coord,
                             $c_atom_coord,
                             'global' ) };

    # Rotational matrix is created for producing 'R' or 'S' configuration.
    my $rotational_matrix = bond_torsion( $parameters,
                                          $c_atom_coord,
                                          $ca_atom_coord,
                                          $o_atom_coord,
                                          'omega' );

    # Adds moiety.
    for my $atom_id ( sort keys %{ $all_sidechains{$moiety} } ) {
        my $moiety_atom = $all_sidechains{$moiety}{$atom_id};
        my ( $transf_atom_coord ) =
            @{ mult_matrix_product( [ @{ $rotational_matrix },
                                      $transf_matrix,
                                      $moiety_transf_matrix,
                                      [ [ $moiety_atom->{'Cartn_x'} ],
                                        [ $moiety_atom->{'Cartn_y'} ],
                                        [ $moiety_atom->{'Cartn_z'} ],
                                        [ 1 ] ] ],
                                    { $isomer eq 'R' ?
                                      ( 'omega' => (-2) * $pi / 3 ) :
                                      ( 'omega' =>   2  * $pi / 3 ) } ) };

        $moiety_atom->{'id'} = $last_atom_id;
        $moiety_atom->{'label_seq_id'} = $residue_id;
        $moiety_atom->{'label_asym_id'} = $residue_chain;
        $moiety_atom->{'pdbx_PDB_model_num'} = $pdbx_model;
        # TODO: check if there will be situations when non '.' label_alt_id is
        # needed.
        $moiety_atom->{'label_alt_id'} = q{.};
        $moiety_atom->{'Cartn_x'} =
            sprintf $sig_figs_min, $transf_atom_coord->[0][0];
        $moiety_atom->{'Cartn_y'}=
            sprintf $sig_figs_min, $transf_atom_coord->[1][0];
        $moiety_atom->{'Cartn_z'}=
            sprintf $sig_figs_min, $transf_atom_coord->[2][0];

        $atom_site->{$last_atom_id} = $moiety_atom;
        $last_atom_id++;
    }

    # Removes old side-chain atoms.
    foreach( @sidechain_ids ) {
        delete $residue_site->{$_};
        delete $atom_site->{$_};
    }

    # Renames residue.
    foreach( keys %{ $residue_site } ) {
        $atom_site->{$_}{'label_comp_id'} = $moiety;
    }

    if( %{ $angles } ) {
        $residue_site =
            filter_by_unique_residue_key( $atom_site, $unique_residue_key, 1 );

        connect_atoms( $parameters, $residue_site );
        hybridization( $parameters, $residue_site );
        rotatable_bonds( $parameters, $residue_site );

        rotation_translation( $parameters, $residue_site );

        replace_with_rotamer( $parameters, $residue_site, $unique_residue_key,
                              $angles );

        for my $atom_id ( keys %{ $residue_site } ) {
            $atom_site->{$atom_id} = $residue_site->{$atom_id};
        }
    }

    return;
}

#
# Checks if there are all mandatory atoms in the residue.
# Input:
#     $atom_site - atom site data structure (see PDBxParser.pm);
#     $unique_residue_key - key that can determine unique residue
#     (see PDBxParser::unique_residue_key).
# Output:
#     outputs true or false.
#

sub missing_atom_names
{
    my ( $parameters, $residue_site ) = @_;

    my @atom_ids = keys %{ $residue_site };
    my $residue_name = $residue_site->{$atom_ids[0]}{'label_comp_id'};

    my %mandatory_residue_atoms =
        map { $_ => 0 }
        keys %{ $parameters->{'_[local]_residue_atom_necessity'}{$residue_name}{'mandatory'} };

    for my $atom_name ( map { $residue_site->{$_}{'label_atom_id'} }
                        keys %{ $residue_site } ) {
        $mandatory_residue_atoms{$atom_name} = 1;
    }

    my @missing_atom_names =
        sort
        grep { ! $mandatory_residue_atoms{$_} }
        keys %mandatory_residue_atoms;

    return \@missing_atom_names;
}

1;<|MERGE_RESOLUTION|>--- conflicted
+++ resolved
@@ -4,10 +4,12 @@
 use warnings;
 
 use Exporter qw( import );
+BEGIN {
 our @EXPORT_OK = qw( %atoms
                      %sidechain
                      missing_atom_names
                      replace_with_moiety );
+}
 
 use List::Util qw( max );
 use Math::Trig qw( acos );
@@ -22,12 +24,8 @@
 use LinearAlgebra qw( mult_matrix_product
                       switch_ref_frame );
 use Measure qw( bond_angle );
-<<<<<<< HEAD
 use PseudoAtoms qw( replace_with_rotamer );
 use SidechainModels qw( rotation_translation );
-=======
-use SidechainModels qw( rotation_only );
->>>>>>> f37b07c5
 use Version qw( $VERSION );
 
 our $VERSION = $VERSION;
