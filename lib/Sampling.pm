--- conflicted
+++ resolved
@@ -189,39 +189,25 @@
                 die "Syntax '$angle' is incorrect\n"
             }
 
-<<<<<<< HEAD
-        my $angle_count = int( ( $angle_end - $angle_start ) / $angle_step );
-
-        if( $in_radians ) {
-            $angles{'*'}{$angle_name} =
-                sample_angles( [ [ $angle_start, $angle_end ] ],
-                               $angle_count );
-        } else {
-            $angles{'*'}{$angle_name} =
-                sample_angles( [ [ $angle_start * $pi / 180.0,
-                                   $angle_end * $pi / 180.0 ] ],
-                               $angle_count );
-=======
             $angle_name //= '*';
             $angle_start //= - 180.0;
             $angle_step //= $small_angle;
             $angle_end //= 180.0;
 
+            my $angle_count = int( ( $angle_end - $angle_start ) / $angle_step );
+
             for my $residue_name ( @{ $residue_names } ) {
                 if( $in_radians ) {
                     $angles{$residue_name}{$angle_name} =
-                        sample_angles( $parameters,
-                                       [ [ $angle_start, $angle_end ] ],
-                                       $angle_step );
+                        sample_angles( [ [ $angle_start, $angle_end ] ],
+                                       $angle_count );
                 } else {
                     $angles{$residue_name}{$angle_name} =
-                        sample_angles( $parameters,
-                                       [ [ $angle_start * $pi / 180.0,
+                        sample_angles( [ [ $angle_start * $pi / 180.0,
                                            $angle_end * $pi / 180.0 ] ],
-                                       $angle_step * $pi / 180.0 );
+                                       $angle_count );
                 }
             }
->>>>>>> f37b07c5
         }
     }
 
